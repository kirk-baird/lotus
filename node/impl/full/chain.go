--- conflicted
+++ resolved
@@ -164,15 +164,11 @@
 	return out, nil
 }
 
-<<<<<<< HEAD
-func (a *ChainAPI) ChainGetTipSetByHeight(ctx context.Context, h abi.ChainEpoch, ts *types.TipSet) (*types.TipSet, error) {
-=======
-func (a *ChainAPI) ChainGetTipSetByHeight(ctx context.Context, h uint64, tsk types.TipSetKey) (*types.TipSet, error) {
+func (a *ChainAPI) ChainGetTipSetByHeight(ctx context.Context, h abi.ChainEpoch, tsk types.TipSetKey) (*types.TipSet, error) {
 	ts, err := a.Chain.GetTipSetFromKey(tsk)
 	if err != nil {
 		return nil, xerrors.Errorf("loading tipset %s: %w", tsk, err)
 	}
->>>>>>> def0e0a7
 	return a.Chain.GetTipsetByHeight(ctx, h, ts)
 }
 
